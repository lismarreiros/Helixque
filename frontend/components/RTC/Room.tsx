--- conflicted
+++ resolved
@@ -4,11 +4,7 @@
 import { io, Socket } from "socket.io-client";
 import { toast } from "sonner";
 import { useRouter } from "next/navigation";
-<<<<<<< HEAD
 import ChatPanel from "./Chat/chat"; // ← adjust path if different
-import Tooltip from "../ui/tooltip";
-=======
-import ChatPanel from "./Chat/chat";
 import VideoGrid from "./VideoGrid";
 import ControlBar from "./ControlBar";
 import TimeoutAlert from "./TimeoutAlert";
@@ -20,7 +16,6 @@
   teardownPeers,
   toggleCameraTrack
 } from "./webrtc-utils";
->>>>>>> a7a45dfb
 
 const URL = process.env.BACKEND_URI || "http://localhost:5001";
 
@@ -799,148 +794,6 @@
         </div>
       </main>
 
-<<<<<<< HEAD
-      {/* Controls Area - Always visible and separate */}
-      <div className="fixed bottom-0 left-0 right-0 h-20 z-50">
-        <div className="relative h-full flex items-center justify-center">
-          {/* Bottom controls */}
-          <div className="flex items-center gap-2 rounded-full border border-white/10 bg-black/50 px-2 py-1.5 backdrop-blur">
-          <Tooltip content="Refresh devices" position="top">
-              <button
-                onClick={handleRecheck}
-                className="cursor-pointer h-11 w-11 rounded-full bg-white/10 hover:bg-white/20 flex items-center justify-center"
-                title="Recheck"
-              >
-                <IconRefresh className="h-5 w-5" />
-              </button>
-            </Tooltip>
-            
-            <Tooltip content={audioOn ? "Turn off microphone" : "Turn on microphone"} position="top">
-              <button
-                onClick={toggleMic}
-                className={`cursor-pointer h-11 w-11 rounded-full flex items-center justify-center transition ${
-                  micOn ? "bg-white/10 hover:bg-white/20" : "bg-red-600 hover:bg-red-500"
-                }`}
-              >
-                {micOn ? <IconMicrophone className="h-5 w-5" /> : <IconMicrophoneOff className="h-5 w-5" />}
-              </button>
-            </Tooltip>
-
-            <Tooltip content={camOn ? "Turn off camera" : "Turn on camera"} position="top">
-              <button
-                onClick={toggleCam}
-                className={`cursor-pointer h-11 w-11 rounded-full flex items-center justify-center transition ${
-                  camOn ? "bg-white/10 hover:bg-white/20" : "bg-red-600 hover:bg-red-500"
-                }`}
-                title={camOn ? "Turn off camera" : "Turn on camera"}
-              >
-                {camOn ? <IconVideo className="h-5 w-5" /> : <IconVideoOff className="h-5 w-5" />}
-              </button>
-            </Tooltip>
-
-            <Tooltip content={screenShareOn ? "Stop screen share" : "Start screen share"} position="top">
-              <button
-                onClick={toggleScreenShare}
-                className={`cursor-pointer h-11 w-11 rounded-full flex items-center justify-center transition ${
-                  screenShareOn ? "bg-blue-600 hover:bg-blue-500" : "bg-white/10 hover:bg-white/20"
-                }`}
-              >
-                {screenShareOn ? <IconScreenShareOff className="h-5 w-5" /> : <IconScreenShare className="h-5 w-5" />}
-              </button>
-            </Tooltip>
-
-            <Tooltip content="Next match" position="top">
-              <button
-                onClick={handleNext}
-                className="cursor-pointer h-11 w-11 rounded-full bg-white/10 hover:bg-white/20 flex items-center justify-center"
-                title="Next match"
-              >
-                <IconUserOff className="h-5 w-5" />
-              </button>
-            </Tooltip>
-
-            <Tooltip content="Leave call" position="top">
-              <button
-                onClick={handleLeave}
-                className="cursor-pointer ml-1 mr-1 h-11 rounded-full bg-red-600 px-6 hover:bg-red-500 flex items-center justify-center gap-2"
-                title="Leave call"
-              >
-                <IconPhoneOff className="h-5 w-5" />
-                <span className="hidden sm:inline text-sm font-medium">Leave</span>
-              </button>
-            </Tooltip>
-          </div>
-
-          {/* Right side controls - positioned within controls area */}
-          <div className="absolute right-6">
-            <div className="flex items-center gap-2 rounded-full border border-white/10 bg-black/50 px-2 py-1.5 backdrop-blur">
-              <Tooltip content={showChat ? "Close chat" : "Open chat"} position="top">
-                <button
-                  onClick={() => setShowChat((v) => !v)}
-                  className={`cursor-pointer h-11 w-11 rounded-full flex items-center justify-center transition ${
-                    showChat ? "bg-indigo-600 hover:bg-indigo-500" : "bg-white/10 hover:bg-white/20"
-                  }`}
-                >
-                  <IconMessage className="h-5 w-5" />
-                </button>
-              </Tooltip>
-              
-              <Tooltip content="Report user" position="top">
-                <button
-                  onClick={() => handleReport()}
-                  className="cursor-pointer h-11 w-11 rounded-full bg-white/10 hover:bg-white/20 flex items-center justify-center"
-                  title="Report user"
-                >
-                  <IconFlag className="h-5 w-5" />
-                </button>
-              </Tooltip>
-            </div>
-          </div>
-        </div>
-      </div>
-
-      {showTimeoutAlert && (
-        <div 
-          className="fixed inset-0 z-50 flex items-center justify-center bg-black/50 backdrop-blur-sm" 
-          role="dialog" 
-          aria-modal="true" 
-          aria-labelledby="timeout-title"
-          onKeyDown={handleKeyDown}
-        >
-          <div className="mx-4 max-w-md rounded-2xl bg-neutral-900 border border-white/10 p-6 shadow-2xl">
-            <div className="text-center">
-              <div className="mx-auto mb-4 flex h-12 w-12 items-center justify-center rounded-full bg-orange-600/20">
-                <IconFlag className="h-6 w-6 text-orange-400" />
-              </div>
-              
-              <h3 id="timeout-title" className="mb-2 text-lg font-semibold text-white">
-                No Match Found
-              </h3>
-              
-              <p className="mb-6 text-sm text-neutral-400">
-                {timeoutMessage || "We couldn't find a match right now. Please try again later."}
-              </p>
-              
-              <div className="flex gap-3">
-                <button
-                  onClick={handleRetryMatchmaking}
-                  className="flex-1 rounded-xl bg-white text-black px-4 py-2 font-medium hover:bg-white/90 transition-colors focus:outline-none focus:ring-2 focus:ring-white/50"
-                  autoFocus
-                >
-                  Try Again
-                </button>
-                <button
-                  onClick={handleCancelTimeout}
-                  className="flex-1 rounded-xl border border-white/20 bg-transparent text-white px-4 py-2 font-medium hover:bg-white/10 transition-colors focus:outline-none focus:ring-2 focus:ring-white/50"
-                >
-                  Cancel
-                </button>
-              </div>
-            </div>
-          </div>
-        </div>
-      )}
-=======
       <ControlBar
         mediaState={mediaState}
         showChat={showChat}
@@ -961,7 +814,6 @@
         onCancel={handleCancelTimeout}
         onKeyDown={handleKeyDown}
       />
->>>>>>> a7a45dfb
     </div>
   );
 }