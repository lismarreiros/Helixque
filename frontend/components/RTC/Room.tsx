"use client";

import { useEffect, useRef, useState } from "react";
import { io, Socket } from "socket.io-client";
import { toast } from "sonner";
import {
  IconMicrophone,
  IconMicrophoneOff,
  IconVideo,
  IconVideoOff,
  IconPhoneOff,
  IconScreenShare,
  IconScreenShareOff,
  IconPlayerSkipForward,
  IconRefresh,
  IconMessage,
  IconX,
  IconUser,
  IconLoader2,
  IconFlag,
} from "@tabler/icons-react";
import { useRouter } from "next/navigation";
import ChatPanel from "./Chat/chat"; // ← adjust path if different

<<<<<<< HEAD
=======

>>>>>>> 04aa3d68
const URL = process.env.BACKEND_URI || "http://localhost:5001";

export default function Room({
  name,
  localAudioTrack,
  localVideoTrack,
  audioOn,
  videoOn,
  onLeave,
}: {
  name: string;
  localAudioTrack: MediaStreamTrack | null;
  localVideoTrack: MediaStreamTrack | null;
  audioOn?: boolean;
  videoOn?: boolean;
  onLeave?: () => void;
}) {
  const router = useRouter();

  // meet-like states
  const [showChat, setShowChat] = useState(false);
  const [roomId, setRoomId] = useState<string | null>(null);
  const [mySocketId, setMySocketId] = useState<string | null>(null);

  const [lobby, setLobby] = useState(true);
  const [status, setStatus] = useState<string>("Waiting to connect you to someone…");
  const [showTimeoutAlert, setShowTimeoutAlert] = useState(false);
  const [timeoutMessage, setTimeoutMessage] = useState("");

  const handleRetryMatchmaking = () => {
    if (socketRef.current) {
      socketRef.current.emit("queue:retry");
      setShowTimeoutAlert(false);
      setStatus("Searching for the best match…");
    }
  };

  const handleCancelTimeout = () => {
    if (socketRef.current) {
      socketRef.current.emit("queue:leave");
    }
    setShowTimeoutAlert(false);
    setLobby(false);
    setStatus("Search paused. Click Try Again to rejoin the queue.");
  };

  const handleKeyDown = (e: React.KeyboardEvent) => {
    if (e.key === 'Escape') {
      handleCancelTimeout();
    }
  };

  // Initialize mic/cam states from props (DeviceCheck) when available.
  const [micOn, setMicOn] = useState<boolean>(typeof audioOn === "boolean" ? audioOn : true);
  const [camOn, setCamOn] = useState<boolean>(typeof videoOn === "boolean" ? videoOn : true);
  const [screenShareOn, setScreenShareOn] = useState(false);

  

  // Peer mic indicator (keeping this; camera overlay removed per your request)
  const [peerMicOn, setPeerMicOn] = useState(true);
  const [peerCamOn, setPeerCamOn] = useState(true);
  const [peerScreenShareOn, setPeerScreenShareOn] = useState(false);

  // DOM refs
  const localVideoRef = useRef<HTMLVideoElement>(null);
  const remoteVideoRef = useRef<HTMLVideoElement>(null);
  const remoteAudioRef = useRef<HTMLAudioElement>(null);
  const localScreenShareRef = useRef<HTMLVideoElement>(null);
  const remoteScreenShareRef = useRef<HTMLVideoElement>(null);

  // socket/pc refs
  const socketRef = useRef<Socket | null>(null);
  const sendingPcRef = useRef<RTCPeerConnection | null>(null);
  const receivingPcRef = useRef<RTCPeerConnection | null>(null);
  const joinedRef = useRef(false);

  // our outbound video sender and current local video track
  const videoSenderRef = useRef<RTCRtpSender | null>(null);
  const currentVideoTrackRef = useRef<MediaStreamTrack | null>(localVideoTrack);

  // screenshare tracks and streams
  const currentScreenShareTrackRef = useRef<MediaStreamTrack | null>(null);
  const localScreenShareStreamRef = useRef<MediaStream | null>(null);

  // persistent remote stream
  const remoteStreamRef = useRef<MediaStream | null>(null);

  // --- Helpers --------------------------------------------------------------

  function ensureRemoteStream() {
    console.log("🔄 ensureRemoteStream called");
    // Always ensure we have a valid MediaStream
    if (!remoteStreamRef.current) {
      console.log("📺 Creating new remote MediaStream");
      remoteStreamRef.current = new MediaStream();
    }

    const v = remoteVideoRef.current;
    if (v) {
      console.log("🎥 Remote video element found");
      if (v.srcObject !== remoteStreamRef.current) {
        console.log("🔗 Setting remote video srcObject");
        console.log("📊 Remote stream tracks:", remoteStreamRef.current.getTracks().length);
        remoteStreamRef.current.getTracks().forEach((track, index) => {
          console.log(`📹 Track ${index}:`, {
            id: track.id,
            kind: track.kind,
            enabled: track.enabled,
            readyState: track.readyState,
            settings: track.getSettings()
          });
        });
        
        v.srcObject = remoteStreamRef.current;
        v.playsInline = true;
        v.play().catch((err) => {
          console.error("❌ Error playing remote video:", err);
        });
        
        // Add event listeners to track video state changes
        v.onloadedmetadata = () => {
          console.log("📺 Remote video metadata loaded:", {
            videoWidth: v.videoWidth,
            videoHeight: v.videoHeight,
            duration: v.duration
          });
        };
        
        v.onplay = () => {
          console.log("▶️ Remote video started playing");
        };
        
        v.onpause = () => {
          console.log("⏸️ Remote video paused");
        };
        
        v.onerror = (e) => {
          console.error("💥 Remote video error:", e);
        };
      } else {
        console.log("🔄 Remote video srcObject already set, checking state");
        console.log("📊 Video element state:", {
          paused: v.paused,
          currentTime: v.currentTime,
          videoWidth: v.videoWidth,
          videoHeight: v.videoHeight,
          readyState: v.readyState
        });
      }
    } else {
      console.warn("❌ Remote video element not found");
    }

    // Also update the remote screen share video if it exists
    const screenShareVideo = remoteScreenShareRef.current;
    if (screenShareVideo && peerScreenShareOn) {
      if (screenShareVideo.srcObject !== remoteStreamRef.current) {
        console.log("🖥️ Setting remote screen share video srcObject");
        screenShareVideo.srcObject = remoteStreamRef.current;
        screenShareVideo.playsInline = true;
        screenShareVideo.play().catch((err) => {
          console.error("❌ Error playing remote screen share video:", err);
        });
      }
    }

    const a = remoteAudioRef.current;
    if (a) {
      if (a.srcObject !== remoteStreamRef.current) {
        console.log("🔊 Setting remote audio srcObject");
        a.srcObject = remoteStreamRef.current;
        a.autoplay = true;
        a.muted = false;
        a.play().catch((err) => {
          console.error("❌ Error playing remote audio:", err);
        });
      }
    } else {
      console.warn("❌ Remote audio element not found");
    }
  }

  function detachLocalPreview() {
    try {
      const localStream = localVideoRef.current?.srcObject as MediaStream | null;
      if (localStream) {
        localStream.getTracks().forEach((t) => {
          try {
            console.log(`Stopping track of kind ${t.kind}`);
            t.stop();
          } catch (err) {
            console.error(`Error stopping ${t.kind} track:`, err);
          }
        });
      }
    } catch (err) {
      console.error("Error in detachLocalPreview:", err);
    }
    
    if (localVideoRef.current) {
      try {
        localVideoRef.current.pause();
      } catch {}
      localVideoRef.current.srcObject = null;
    }
  }

  function stopProvidedTracks() {
    try {
      // Immediately stop video track to turn off camera LED
      if (localVideoTrack) {
        localVideoTrack.stop();
        console.log("Local video track stopped");
      }
    } catch (err) {
      console.error("Error stopping local video track:", err);
    }
    
    try {
      if (localAudioTrack) {
        localAudioTrack.stop();
      }
    } catch (err) {
      console.error("Error stopping local audio track:", err);
    }
    
    // Also stop any track in currentVideoTrackRef
    try {
      const currentTrack = currentVideoTrackRef.current;
      if (currentTrack) {
        currentTrack.stop();
        currentVideoTrackRef.current = null;
        console.log("Current video track stopped");
      }
    } catch (err) {
      console.error("Error stopping current video track:", err);
    }
  }

  function teardownPeers(reason = "teardown") {
    console.log("Tearing down peers, reason:", reason);
    
    // Clean up all senders in both peer connections
    try {
      if (sendingPcRef.current) {
        try {
          sendingPcRef.current.getSenders().forEach((sn) => {
            try {
              sendingPcRef.current?.removeTrack(sn);
            } catch (err) {
              console.error("Error removing sender track:", err);
            }
          });
        } catch {}
        sendingPcRef.current.close();
      }
      if (receivingPcRef.current) {
        try {
          receivingPcRef.current.getSenders().forEach((sn) => {
            try {
              receivingPcRef.current?.removeTrack(sn)
            } catch (err) {
              console.error("Error removing receiver track:", err);
            }
          });
        } catch {}
        receivingPcRef.current.close();
      }
    } catch (err) {
      console.error("Error in peer connection cleanup:", err);
    }
    
    // Clear peer connection refs
    sendingPcRef.current = null;
    receivingPcRef.current = null;

    // Clean up remote stream
    if (remoteStreamRef.current) {
      try {
        const tracks = remoteStreamRef.current.getTracks();
        console.log(`Stopping ${tracks.length} remote tracks`);
        tracks.forEach((t) => {
          try {
            t.stop();
          } catch (err) {
            console.error(`Error stopping remote ${t.kind} track:`, err);
          }
        });
      } catch (err) {
        console.error("Error stopping remote tracks:", err);
      }
    }
    
    // Reset remote stream
    remoteStreamRef.current = new MediaStream();
    
    // Clear video elements
    if (remoteVideoRef.current) {
      remoteVideoRef.current.srcObject = null;
      try {
        remoteVideoRef.current.load();
      } catch {}
    }
    if (remoteAudioRef.current) {
      remoteAudioRef.current.srcObject = null;
      try {
        remoteAudioRef.current.load();
      } catch {}
    }

    // Reset UI states
    setShowChat(false);
    setPeerMicOn(true);
    setPeerCamOn(true);
    setScreenShareOn(false);
    setPeerScreenShareOn(false);

    // Clear video sender ref
    videoSenderRef.current = null;

    // Clean up screenshare streams
    if (localScreenShareStreamRef.current) {
      localScreenShareStreamRef.current.getTracks().forEach((t: MediaStreamTrack) => t.stop());
      localScreenShareStreamRef.current = null;
    }
    if (currentScreenShareTrackRef.current) {
      currentScreenShareTrackRef.current.stop();
      currentScreenShareTrackRef.current = null;
    }

    // Clear screenshare video elements
    if (localScreenShareRef.current) localScreenShareRef.current.srcObject = null;

    // Return to lobby
    setLobby(true);
    if (reason === "partner-left") {
      setStatus("Partner left. Finding a new match…");
    } else if (reason === "next") {
      setStatus("Searching for your next match…");
    } else {
      setStatus("Waiting to connect you to someone…");
    }
  }

  // mic/cam toggles
  const toggleMic = () => {
    const on = !micOn;
    setMicOn(on);
    try {
      if (localAudioTrack) localAudioTrack.enabled = on;
    } catch {}
  };

//   // Ensure there's a stable outbound video transceiver/sender.
// // This gives you a permanent "slot" to replaceTrack(null|track) without renegotiation.
// function getOrCreateVideoSender(pc: RTCPeerConnection | null): RTCRtpSender | null {
//   if (!pc) {
//     console.warn("No peer connection provided to getOrCreateVideoSender");
//     return null;
//   }

//   // If we already have a sender cached and still attached to this PC, reuse it
//   if (videoSenderRef.current && pc.getSenders().includes(videoSenderRef.current)) {
//     console.log("Reusing existing video sender");
//     return videoSenderRef.current;
//   }

//   // Try to find an existing video sender
//   const existing = pc.getSenders().find(
//     (s) =>
//       s.track?.kind === "video" ||
//       (s as any)?.transceiver?.receiver?.track?.kind === "video"
//   );
//   if (existing) {
//     console.log("Found existing video sender");
//     videoSenderRef.current = existing;
//     return existing;
//   }

//   // Create a dedicated transceiver for video with sendrecv,
//   // so we can start sending later without renegotiation.
//   console.log("Creating new video transceiver");
//   const tx = pc.addTransceiver("video", { direction: "sendrecv" });
//   videoSenderRef.current = tx.sender;
//   console.log("Created video transceiver with sender:", tx.sender);
//   return tx.sender;
// }

  const toggleCam = async () => {
    const turningOn = !camOn;
    setCamOn(turningOn);

    try {
      const pc = sendingPcRef.current || receivingPcRef.current;

      if (turningOn) {
        // (Re)acquire a real camera track
        let track = currentVideoTrackRef.current;
        if (!track || track.readyState === "ended") {
          const stream = await navigator.mediaDevices.getUserMedia({ video: true });
          track = stream.getVideoTracks()[0];
          currentVideoTrackRef.current = track;
        }

        // Update local PiP stream
        if (localVideoRef.current) {
          const ms =
            (localVideoRef.current.srcObject as MediaStream) || new MediaStream();
          if (!localVideoRef.current.srcObject) localVideoRef.current.srcObject = ms;
          ms.getVideoTracks().forEach((t) => ms.removeTrack(t));
          ms.addTrack(track);
          await localVideoRef.current.play().catch(() => {});
        }

        // Resume sending to peer
        if (videoSenderRef.current) {
          await videoSenderRef.current.replaceTrack(track);
        } else if (pc) {
          // No video sender exists, add the track and create sender
          const sender = pc.addTrack(track);
          videoSenderRef.current = sender;
          console.log("Added new video track to existing connection");
          
          // If we're adding a track to an existing connection, we might need to renegotiate
          if (sendingPcRef.current === pc) {
            // We're the caller, create new offer
            const offer = await pc.createOffer();
            await pc.setLocalDescription(offer);
            socketRef.current?.emit("renegotiate-offer", { 
              roomId, 
              sdp: offer, 
              role: "caller" 
            });
            console.log("📤 Sent renegotiation offer for camera turn on");
          }
        }
      } else {
        // Turn OFF: stop sending and immediately stop the camera
        if (videoSenderRef.current) {
          await videoSenderRef.current.replaceTrack(null);
        }

        // Immediately stop all video tracks to turn off camera LED
        const track = currentVideoTrackRef.current;
        if (track) {
          try {
            // Ensure we stop the track immediately to turn off the camera LED
            track.stop();
            console.log("Camera track stopped");
          } catch (err) {
            console.error("Error stopping camera track:", err);
          }
          currentVideoTrackRef.current = null;
        }

        // Also stop any video tracks in the local preview
        if (localVideoRef.current && localVideoRef.current.srcObject) {
          const ms = localVideoRef.current.srcObject as MediaStream;
          const videoTracks = ms.getVideoTracks();
          for (const t of videoTracks) {
            try {
              t.stop(); // Make sure we stop each track
              ms.removeTrack(t);
            } catch (err) {
              console.error("Error stopping local preview track:", err);
            }
          }
          // leave audio track (if any) untouched
        }
        
        // If we have any other video tracks anywhere, stop them too
        if (localVideoTrack) {
          try {
            localVideoTrack.stop();
          } catch {}
        }
      }
    } catch (e: any) {
      console.error("toggleCam error", e);
      toast.error("Camera Error", {
        description: e?.message || "Failed to toggle camera"
      });
    }
  };

  const toggleScreenShare = async () => {
    const turningOn = !screenShareOn;
    console.log("🖥️ Toggle screen share - turning:", turningOn ? "ON" : "OFF");
    setScreenShareOn(turningOn);

    try {
      const socket = socketRef.current;

      if (turningOn) {
        // Start screen sharing - use getDisplayMedia
        try {
          console.log("🎬 Starting screen capture...");
          const screenStream = await navigator.mediaDevices.getDisplayMedia({
            video: true,
            audio: true // Include system audio if available
          });

          const screenTrack = screenStream.getVideoTracks()[0];
          console.log("📺 Screen track obtained:", {
            id: screenTrack.id,
            kind: screenTrack.kind,
            enabled: screenTrack.enabled,
            readyState: screenTrack.readyState,
            settings: screenTrack.getSettings()
          });
          
          currentScreenShareTrackRef.current = screenTrack;
          localScreenShareStreamRef.current = screenStream;

          // Set up local screenshare preview
          if (localScreenShareRef.current) {
            localScreenShareRef.current.srcObject = screenStream;
            await localScreenShareRef.current.play().catch(() => {});
            console.log("🔍 Local screen share preview set up");
          }

          // Replace the existing video track with screen share track
          if (videoSenderRef.current) {
            console.log("📡 Video sender found, replacing track");
            console.log("🔄 Current video sender track:", videoSenderRef.current.track);
            console.log("🔗 Peer connection state:", (sendingPcRef.current || receivingPcRef.current)?.connectionState);
            
            await videoSenderRef.current.replaceTrack(screenTrack);
            console.log("✅ Successfully replaced video track with screen share track");
            console.log("📊 New track settings:", screenTrack.getSettings());
            
            toast.success("Screen Share Started", {
              description: "You are now sharing your screen"
            });
            
            // Verify the replacement
            console.log("🔍 Video sender track after replacement:", videoSenderRef.current.track);
            console.log("🎯 Track ID matches:", videoSenderRef.current.track?.id === screenTrack.id);
          } else {
            console.warn("❌ No video sender found, trying to create one");
            const pc = sendingPcRef.current || receivingPcRef.current;
            if (pc) {
              console.log("🔗 Adding screen track to peer connection");
              const sender = pc.addTrack(screenTrack, screenStream);
              videoSenderRef.current = sender;
              console.log("✅ Created new video sender for screen share");
              
              // Force renegotiation since we added a new track
              console.log("🔄 Triggering renegotiation for new track");
              if (sendingPcRef.current === pc) {
                // We're the caller, create new offer
                const offer = await pc.createOffer();
                await pc.setLocalDescription(offer);
                socketRef.current?.emit("renegotiate-offer", { 
                  roomId, 
                  sdp: offer, 
                  role: "caller" 
                });
                console.log("📤 Sent renegotiation offer");
              }
            } else {
              console.error("💥 No peer connection available for screen share");
              toast.error("Screen Share Error", {
                description: "No peer connection available for screen sharing"
              });
            }
          }

          // Notify peer that screenshare started using the new event system
          if (socket && roomId) {
            const mediaState = {
              isScreenSharing: true,
              micOn,
              camOn: false // Camera is replaced by screen share
            };
            console.log("📡 Emitting media-state-change:", mediaState);
            socket.emit("media-state-change", mediaState);
          }

          // Handle screen share ending (user clicks "Stop sharing" in browser)
          screenTrack.onended = async () => {
            setScreenShareOn(false);
            
            // Restore original camera track when screen share ends
            let cameraTrack = currentVideoTrackRef.current;
            if (!cameraTrack || cameraTrack.readyState === "ended") {
              // Get a new camera track if needed and camera should be on
              if (camOn) {
                try {
                  const cameraStream = await navigator.mediaDevices.getUserMedia({ video: true });
                  cameraTrack = cameraStream.getVideoTracks()[0];
                  currentVideoTrackRef.current = cameraTrack;
                  
                  // Update local preview
                  if (localVideoRef.current) {
                    const localStream = localVideoRef.current.srcObject as MediaStream || new MediaStream();
                    localStream.getVideoTracks().forEach(t => localStream.removeTrack(t));
                    localStream.addTrack(cameraTrack);
                    if (!localVideoRef.current.srcObject) localVideoRef.current.srcObject = localStream;
                  }
                } catch (err: any) {
                  console.error("Error getting camera after screen share:", err);
                  toast.error("Camera Error", {
                    description: "Failed to restore camera after screen sharing"
                  });
                  cameraTrack = null;
                }
              }
            }
            
            // Replace screen share track with camera track (or null if camera disabled)
            if (videoSenderRef.current) {
              await videoSenderRef.current.replaceTrack(camOn ? cameraTrack : null);
            }

            // Clean up screen share resources
            if (localScreenShareRef.current) {
              localScreenShareRef.current.srcObject = null;
            }
            currentScreenShareTrackRef.current = null;
            localScreenShareStreamRef.current = null;

            toast.success("Screen Share Stopped", {
              description: "You have stopped sharing your screen"
            });

            // Notify peer that screenshare stopped
            if (socket && roomId) {
              socket.emit("media-state-change", {
                isScreenSharing: false,
                micOn,
                camOn
              });
            }
          };

        } catch (error: any) {
          console.error("Error starting screen share:", error);
          toast.error("Screen Share Error", {
            description: error?.message || "Failed to start screen sharing"
          });
          setScreenShareOn(false);
        }
      } else {
        // Stop screen sharing manually
        if (currentScreenShareTrackRef.current) {
          currentScreenShareTrackRef.current.stop();
        }
        if (localScreenShareStreamRef.current) {
          localScreenShareStreamRef.current.getTracks().forEach(t => t.stop());
          localScreenShareStreamRef.current = null;
        }
        if (localScreenShareRef.current) {
          localScreenShareRef.current.srcObject = null;
        }

        // Restore original camera track
        let cameraTrack = currentVideoTrackRef.current;
        if (!cameraTrack || cameraTrack.readyState === "ended") {
          // Get a new camera track if needed and camera should be on
          if (camOn) {
            try {
              const cameraStream = await navigator.mediaDevices.getUserMedia({ video: true });
              cameraTrack = cameraStream.getVideoTracks()[0];
              currentVideoTrackRef.current = cameraTrack;
              
              // Update local preview
              if (localVideoRef.current) {
                const localStream = localVideoRef.current.srcObject as MediaStream || new MediaStream();
                localStream.getVideoTracks().forEach(t => localStream.removeTrack(t));
                localStream.addTrack(cameraTrack);
                if (!localVideoRef.current.srcObject) localVideoRef.current.srcObject = localStream;
              }
            } catch (err: any) {
              console.error("Error getting camera after stopping screen share:", err);
              toast.error("Camera Error", {
                description: "Failed to restore camera after stopping screen share"
              });
              cameraTrack = null;
            }
          }
        }

        // Replace screen share track with camera track (or null if camera disabled)
        if (videoSenderRef.current) {
          await videoSenderRef.current.replaceTrack(camOn ? cameraTrack : null);
        }

        // Notify peer that screenshare stopped
        if (socket && roomId) {
          socket.emit("media-state-change", {
            isScreenSharing: false,
            micOn,
            camOn
          });
        }

        currentScreenShareTrackRef.current = null;
      }
    } catch (error: any) {
      console.error("toggleScreenShare error", error);
      toast.error("Screen Share Error", {
        description: error?.message || "Failed to toggle screen sharing"
      });
      setScreenShareOn(false);
    }
  };

  // --- Effects --------------------------------------------------------------

  // keep a ref of the latest incoming localVideoTrack initially
  useEffect(() => {
    if (localVideoTrack) {
      currentVideoTrackRef.current = localVideoTrack;
    }
  }, [localVideoTrack]);

  // Bind remote when leaving lobby
  useEffect(() => {
    if (!lobby) ensureRemoteStream();
  }, [lobby]);

  // Update remote video elements when peer screen share state changes
  useEffect(() => {
    if (!lobby) ensureRemoteStream();
  }, [peerScreenShareOn, lobby]);

  // Local preview: attach once tracks exist; retry play on first click (autoplay)
  useEffect(() => {
    const el = localVideoRef.current;
    if (!el) return;
    if (!localVideoTrack && !localAudioTrack) return;

    const stream = new MediaStream([
      ...(localVideoTrack ? [localVideoTrack] : []),
      ...(localAudioTrack ? [localAudioTrack] : []),
    ]);

    el.srcObject = stream;
    el.muted = true;
    el.playsInline = true;

    const tryPlay = () => el.play().catch(() => {});
    tryPlay();

    const onceClick = () => {
      tryPlay();
      window.removeEventListener("click", onceClick);
    };
    window.addEventListener("click", onceClick, { once: true });

    return () => window.removeEventListener("click", onceClick);
  }, [localAudioTrack, localVideoTrack]);

  // Broadcast our media state whenever it changes (optional)
  useEffect(() => {
    if (!roomId || !socketRef.current) return;
    socketRef.current.emit("media:state", { roomId, state: { micOn, camOn } });
  }, [micOn, camOn, roomId]);

  // Socket / WebRTC wiring
  useEffect(() => {
    if (socketRef.current) return;

    const s = io(URL, {
      transports: ["websocket"],
      autoConnect: false,
      reconnection: true,
      reconnectionAttempts: 5,
      auth: { name }, // server will see the display name
    });

    socketRef.current = s;
    s.connect();

    s.on("connect", () => {
      console.log("[FRONTEND] Socket connected to:", URL);
      setMySocketId(s.id ?? null);
      if (!joinedRef.current) {
        joinedRef.current = true;
      }
    });

    // ----- CALLER -----
    s.on("send-offer", async ({ roomId: rid }) => {
      setRoomId(rid);
      s.emit("chat:join", { roomId: rid, name });
      setLobby(false);
      setStatus("Connecting…");
      
      toast.success("Connected!", {
        description: "You've been connected to someone"
      });

      const pc = new RTCPeerConnection();
      sendingPcRef.current = pc;

      // Reset video sender ref for new connection
      videoSenderRef.current = null;

      // Add initial local tracks based on state
      console.log(`🎥 Caller track setup - camOn: ${camOn}, micOn: ${micOn}`);
      if (localAudioTrack && localAudioTrack.readyState === "live" && micOn) {
        pc.addTrack(localAudioTrack);
        console.log("Added local audio track to caller PC");
      }
      
      // Handle video track - ensure we have a fresh track if camera is on
      if (camOn) {
        console.log("📹 Caller: Camera is ON, will add video track");
        let videoTrack = currentVideoTrackRef.current;
        
        // If we don't have a valid video track, create a new one
        if (!videoTrack || videoTrack.readyState === "ended") {
          console.log("Creating new video track for caller connection");
          try {
            const stream = await navigator.mediaDevices.getUserMedia({ video: true });
            videoTrack = stream.getVideoTracks()[0];
            currentVideoTrackRef.current = videoTrack;
            console.log("📹 Created new video track:", videoTrack.id, "readyState:", videoTrack.readyState);
            
            // Update local preview with new track
            if (localVideoRef.current) {
              console.log("🎥 Updating local video preview with new track");
              const localStream = localVideoRef.current.srcObject as MediaStream || new MediaStream();
              const oldTracks = localStream.getVideoTracks();
              console.log("🗑️ Removing", oldTracks.length, "old video tracks from local preview");
              localStream.getVideoTracks().forEach(t => localStream.removeTrack(t));
              localStream.addTrack(videoTrack);
              console.log("➕ Added new video track to local preview stream");
              if (!localVideoRef.current.srcObject) localVideoRef.current.srcObject = localStream;
              await localVideoRef.current.play().catch(() => {});
              console.log("▶️ Local video play completed");
              
              // Additional debug: Check the video element state
              setTimeout(() => {
                if (localVideoRef.current) {
                  console.log("🔍 Caller local video element check:");
                  console.log("   - srcObject exists:", !!localVideoRef.current.srcObject);
                  console.log("   - videoWidth:", localVideoRef.current.videoWidth);
                  console.log("   - videoHeight:", localVideoRef.current.videoHeight);
                  console.log("   - readyState:", localVideoRef.current.readyState);
                  console.log("   - paused:", localVideoRef.current.paused);
                  if (localVideoRef.current.srcObject) {
                    const stream = localVideoRef.current.srcObject as MediaStream;
                    console.log("   - stream active:", stream.active);
                    console.log("   - video tracks:", stream.getVideoTracks().length);
                    stream.getVideoTracks().forEach((track, i) => {
                      console.log(`   - track ${i}: enabled=${track.enabled}, readyState=${track.readyState}`);
                    });
                  }
                }
              }, 100);
            } else {
              console.warn("⚠️ Local video ref not available for preview update");
            }
          } catch (err) {
            console.error("Error creating video track for caller:", err);
            videoTrack = null;
          }
        }
        
        // Add the video track to the connection
        if (videoTrack && videoTrack.readyState === "live") {
          const vs = pc.addTrack(videoTrack);
          videoSenderRef.current = vs;
          console.log("Added fresh video track to caller PC", vs);
        }
      } else {
        console.log("📵 Caller: Camera is OFF, NOT adding video track");
      }

      ensureRemoteStream();
      pc.ontrack = (e) => {
        console.log("🎯 Caller received track event!");
        console.log(`📺 Track kind: ${e.track.kind}`);
        console.log("📊 Track settings:", e.track.getSettings());
        console.log("🔄 Track readyState:", e.track.readyState);
        console.log("📡 Stream count:", e.streams.length);
        console.log("🆔 Track ID:", e.track.id);
        
        // Check if this could be a screen share track
        const settings = e.track.getSettings();
        const isLikelyScreenShare = settings.displaySurface !== undefined || 
                                   (settings.width && settings.width > 1920) ||
                                   (settings.height && settings.height > 1080);
        console.log("🖥️ Likely screen share track:", isLikelyScreenShare);
        
        // For screen sharing implementation, we handle all video tracks in the main remote stream
        // The peer will replace their video track with screen share track using replaceTrack
        if (!remoteStreamRef.current) {
          console.log("📺 Creating remote stream for new track");
          remoteStreamRef.current = new MediaStream();
        }
        
        // Remove any existing tracks of the same kind to avoid duplicates
        if (e.track.kind === 'video') {
          const existingVideoTracks = remoteStreamRef.current.getVideoTracks();
          console.log(`🗑️ Removing ${existingVideoTracks.length} existing video tracks`);
          existingVideoTracks.forEach(track => {
            console.log("🗑️ Removing existing video track:", track.id);
            remoteStreamRef.current?.removeTrack(track);
          });
        }
        
        console.log("➕ Adding new track to remote stream");
        remoteStreamRef.current.addTrack(e.track);
        console.log("📊 Total tracks in remote stream:", remoteStreamRef.current.getTracks().length);
        
        // Add track event listeners
        e.track.onended = () => {
          console.log("🔚 Remote track ended:", e.track.id);
        };
        
        e.track.onmute = () => {
          console.log("🔇 Remote track muted:", e.track.id);
        };
        
        e.track.onunmute = () => {
          console.log("🔊 Remote track unmuted:", e.track.id);
        };
        
        ensureRemoteStream(); // Ensure video element has the updated stream
        console.log("✅ Track processing complete");
      };

      pc.onicecandidate = (e) => {
        if (e.candidate) {
          s.emit("add-ice-candidate", { candidate: e.candidate, type: "sender", roomId: rid });
        }
      };

      const offer = await pc.createOffer({
        offerToReceiveAudio: true,
        offerToReceiveVideo: true,
      });
      await pc.setLocalDescription(offer);
      s.emit("offer", { sdp: offer, roomId: rid });
    });

    // ----- ANSWERER -----
    s.on("offer", async ({ roomId: rid, sdp: remoteSdp }) => {
      setRoomId(rid);
      s.emit("chat:join", { roomId: rid, name });
      setLobby(false);
      setStatus("Connecting…");
      
      toast.success("Connected!", {
        description: "You've been connected to someone"
      });

      const pc = new RTCPeerConnection();
      receivingPcRef.current = pc;

      // Reset video sender ref for new connection
      videoSenderRef.current = null;

      // Add initial local tracks based on state
      console.log(`🎥 Answerer track setup - camOn: ${camOn}, micOn: ${micOn}`);
      if (localAudioTrack && localAudioTrack.readyState === "live" && micOn) {
        pc.addTrack(localAudioTrack);
        console.log("Added local audio track to answerer PC");
      }
      
      // Handle video track - ensure we have a fresh track if camera is on
      if (camOn) {
        console.log("📹 Answerer: Camera is ON, will add video track");
        let videoTrack = currentVideoTrackRef.current;
        
        // If we don't have a valid video track, create a new one
        if (!videoTrack || videoTrack.readyState === "ended") {
          console.log("Creating new video track for answerer connection");
          try {
            const stream = await navigator.mediaDevices.getUserMedia({ video: true });
            videoTrack = stream.getVideoTracks()[0];
            currentVideoTrackRef.current = videoTrack;
            console.log("📹 Created new video track:", videoTrack.id, "readyState:", videoTrack.readyState);
            
            // Update local preview with new track
            if (localVideoRef.current) {
              console.log("🎥 Updating local video preview with new track");
              const localStream = localVideoRef.current.srcObject as MediaStream || new MediaStream();
              const oldTracks = localStream.getVideoTracks();
              console.log("🗑️ Removing", oldTracks.length, "old video tracks from local preview");
              localStream.getVideoTracks().forEach(t => localStream.removeTrack(t));
              localStream.addTrack(videoTrack);
              console.log("➕ Added new video track to local preview stream");
              if (!localVideoRef.current.srcObject) localVideoRef.current.srcObject = localStream;
              await localVideoRef.current.play().catch(() => {});
              console.log("▶️ Local video play completed");
              
              // Additional debug: Check the video element state
              setTimeout(() => {
                if (localVideoRef.current) {
                  console.log("🔍 Answerer local video element check:");
                  console.log("   - srcObject exists:", !!localVideoRef.current.srcObject);
                  console.log("   - videoWidth:", localVideoRef.current.videoWidth);
                  console.log("   - videoHeight:", localVideoRef.current.videoHeight);
                  console.log("   - readyState:", localVideoRef.current.readyState);
                  console.log("   - paused:", localVideoRef.current.paused);
                  if (localVideoRef.current.srcObject) {
                    const stream = localVideoRef.current.srcObject as MediaStream;
                    console.log("   - stream active:", stream.active);
                    console.log("   - video tracks:", stream.getVideoTracks().length);
                    stream.getVideoTracks().forEach((track, i) => {
                      console.log(`   - track ${i}: enabled=${track.enabled}, readyState=${track.readyState}`);
                    });
                  }
                }
              }, 100);
            } else {
              console.warn("⚠️ Local video ref not available for preview update");
            }
          } catch (err) {
            console.error("Error creating video track for answerer:", err);
            videoTrack = null;
          }
        }
        
        // Add the video track to the connection
        if (videoTrack && videoTrack.readyState === "live") {
          const vs = pc.addTrack(videoTrack);
          videoSenderRef.current = vs;
          console.log("Added fresh video track to answerer PC", vs);
        }
      } else {
        console.log("📵 Answerer: Camera is OFF, NOT adding video track");
      }

      await pc.setRemoteDescription(new RTCSessionDescription(remoteSdp));

      ensureRemoteStream();
      pc.ontrack = (e) => {
        console.log("🎯 Answerer received track event!");
        console.log(`📺 Track kind: ${e.track.kind}`);
        console.log("📊 Track settings:", e.track.getSettings());
        console.log("🔄 Track readyState:", e.track.readyState);
        console.log("📡 Stream count:", e.streams.length);
        console.log("🆔 Track ID:", e.track.id);
        
        // Check if this could be a screen share track
        const settings = e.track.getSettings();
        const isLikelyScreenShare = settings.displaySurface !== undefined || 
                                   (settings.width && settings.width > 1920) ||
                                   (settings.height && settings.height > 1080);
        console.log("🖥️ Likely screen share track:", isLikelyScreenShare);
        
        // For screen sharing implementation, we handle all video tracks in the main remote stream
        // The peer will replace their video track with screen share track using replaceTrack
        if (!remoteStreamRef.current) {
          console.log("📺 Creating remote stream for new track");
          remoteStreamRef.current = new MediaStream();
        }
        
        // Remove any existing tracks of the same kind to avoid duplicates
        if (e.track.kind === 'video') {
          const existingVideoTracks = remoteStreamRef.current.getVideoTracks();
          console.log(`🗑️ Removing ${existingVideoTracks.length} existing video tracks`);
          existingVideoTracks.forEach(track => {
            console.log("🗑️ Removing existing video track:", track.id);
            remoteStreamRef.current?.removeTrack(track);
          });
        }
        
        console.log("➕ Adding new track to remote stream");
        remoteStreamRef.current.addTrack(e.track);
        console.log("📊 Total tracks in remote stream:", remoteStreamRef.current.getTracks().length);
        
        // Add track event listeners
        e.track.onended = () => {
          console.log("🔚 Remote track ended:", e.track.id);
        };
        
        e.track.onmute = () => {
          console.log("🔇 Remote track muted:", e.track.id);
        };
        
        e.track.onunmute = () => {
          console.log("🔊 Remote track unmuted:", e.track.id);
        };
        
        ensureRemoteStream(); // Ensure video element has the updated stream
        console.log("✅ Track processing complete");
      };

      pc.onicecandidate = (e) => {
        if (e.candidate) {
          s.emit("add-ice-candidate", { candidate: e.candidate, type: "receiver", roomId: rid });
        }
      };

      const answer = await pc.createAnswer();
      await pc.setLocalDescription(answer);
      s.emit("answer", { roomId: rid, sdp: answer });
    });

    // caller receives answer
    s.on("answer", async ({ sdp: remoteSdp }) => {
      const pc = sendingPcRef.current;
      if (!pc) return;
      await pc.setRemoteDescription(new RTCSessionDescription(remoteSdp));
    });

    // trickle ICE
    s.on("add-ice-candidate", async ({ candidate, type }) => {
      try {
        const ice = new RTCIceCandidate(candidate);
        if (type === "sender") {
          await receivingPcRef.current?.addIceCandidate(ice);
        } else {
          await sendingPcRef.current?.addIceCandidate(ice);
        }
      } catch (e) {
        console.error("addIceCandidate error", e);
      }
    });

    // Renegotiation handlers for when new tracks are added
    s.on("renegotiate-offer", async ({ sdp, role }) => {
      console.log("Received renegotiation offer from", role);
      const pc = receivingPcRef.current;
      if (pc) {
        await pc.setRemoteDescription(new RTCSessionDescription(sdp));
        const answer = await pc.createAnswer();
        await pc.setLocalDescription(answer);
        s.emit("renegotiate-answer", { roomId, sdp: answer, role: "answerer" });
      }
    });

    s.on("renegotiate-answer", async ({ sdp, role }) => {
      console.log("Received renegotiation answer from", role);
      const pc = sendingPcRef.current;
      if (pc) {
        await pc.setRemoteDescription(new RTCSessionDescription(sdp));
      }
    });

    // lobby / searching
    s.on("lobby", () => {
      console.log("[FRONTEND] Received lobby event - user added to queue");
      setLobby(true);
      setStatus("Waiting to connect you to someone…");
    });
    s.on("queue:waiting", () => {
      setLobby(true);
      setStatus("Searching for the best match…");
    });

    s.on("queue:timeout", ({ message }: { message: string }) => {
      console.log("[FRONTEND] Received queue:timeout event:", { message });
      setTimeoutMessage(message);
      setShowTimeoutAlert(true);
      setLobby(true);
      setStatus("No match found. Try again?");
    });

    // partner left
    s.on("partner:left", () => {
      console.log("👋 PARTNER LEFT - Preserving states and cleaning up");
      
      toast.warning("Partner Left", {
        description: "Your partner has left the call"
      });
      
      // Get the actual current states - check if we have active tracks, not just the state variables
      const actualCamState = !!(currentVideoTrackRef.current && currentVideoTrackRef.current.readyState === "live" && camOn);
      const actualMicState = !!(localAudioTrack && localAudioTrack.readyState === "live" && micOn);
      
      console.log("🔄 Partner left - State check:");
      console.log("   - camOn state:", camOn);
      console.log("   - currentVideoTrack exists:", !!currentVideoTrackRef.current);
      console.log("   - currentVideoTrack readyState:", currentVideoTrackRef.current?.readyState);
      console.log("   - actual cam state:", actualCamState);
      console.log("   - actual mic state:", actualMicState);
      
      handleNextConnection(actualCamState, actualMicState, "partner-left"); // Preserve actual states when partner leaves
    });

    // peer mic state (optional UI)
    s.on("peer:media-state", ({ state }: { state: { micOn?: boolean; camOn?: boolean } }) => {
      if (typeof state?.micOn === "boolean") setPeerMicOn(state.micOn);
      if (typeof state?.camOn === "boolean") setPeerCamOn(state.camOn);
    });
    s.on("media:mic", ({ on }: { on: boolean }) => setPeerMicOn(!!on));
    s.on("media:cam", ({ on }: { on: boolean }) => setPeerCamOn(!!on));

    // New media state change handlers
    s.on("peer-media-state-change", ({ isScreenSharing, micOn: peerMic, camOn: peerCam, from, userId }) => {
      console.log("🔄 Peer media state changed:", { isScreenSharing, peerMic, peerCam, from, userId });
      console.log("📺 Setting peerScreenShareOn to:", isScreenSharing);
      console.log("🎤 Setting peerMicOn to:", peerMic);
      console.log("📹 Setting peerCamOn to:", peerCam);
      
      if (typeof isScreenSharing === "boolean") {
        setPeerScreenShareOn(isScreenSharing);
        console.log("✅ Updated peerScreenShareOn state to:", isScreenSharing);
      }
      if (typeof peerMic === "boolean") {
        setPeerMicOn(peerMic);
        console.log("✅ Updated peerMicOn state to:", peerMic);
      }
      if (typeof peerCam === "boolean") {
        setPeerCamOn(peerCam);
        console.log("✅ Updated peerCamOn state to:", peerCam);
      }
      
      // Log current remote stream state
      if (remoteStreamRef.current) {
        const videoTracks = remoteStreamRef.current.getVideoTracks();
        const audioTracks = remoteStreamRef.current.getAudioTracks();
        console.log("📡 Current remote stream - Video tracks:", videoTracks.length, "Audio tracks:", audioTracks.length);
        videoTracks.forEach((track, index) => {
          console.log(`📹 Video track ${index}:`, {
            id: track.id,
            kind: track.kind,
            enabled: track.enabled,
            readyState: track.readyState,
            settings: track.getSettings()
          });
        });
      } else {
        console.log("❌ No remote stream available");
      }
      
      // Log remote video element state
      if (remoteVideoRef.current) {
        console.log("🎥 Remote video element:", {
          srcObject: !!remoteVideoRef.current.srcObject,
          videoWidth: remoteVideoRef.current.videoWidth,
          videoHeight: remoteVideoRef.current.videoHeight,
          paused: remoteVideoRef.current.paused,
          currentTime: remoteVideoRef.current.currentTime
        });
      }
    });

    s.on("room-state-update", ({ roomId: rid, users }) => {
      console.log("Room state updated:", rid, users);
      // Handle room state updates if needed for UI
    });

    // Screen share events (legacy - keeping for compatibility)
    s.on("screen:state", ({ on }: { on: boolean }) => setPeerScreenShareOn(!!on));

    const onBeforeUnload = () => {
      try {
        s.emit("queue:leave");
      } catch {}
      stopProvidedTracks();
      detachLocalPreview();
    };
    window.addEventListener("beforeunload", onBeforeUnload);

    return () => {
      window.removeEventListener("beforeunload", onBeforeUnload);

      s.off("connect");
      s.off("send-offer");
      s.off("offer");
      s.off("answer");
      s.off("add-ice-candidate");
      s.off("renegotiate-offer");
      s.off("renegotiate-answer");
      s.off("lobby");
      s.off("queue:waiting");
      s.off("queue:timeout");
      s.off("partner:left");
      s.off("peer:media-state");
      s.off("media:mic");
      s.off("media:cam");
      s.off("peer-media-state-change");
      s.off("room-state-update");
      s.off("screen:state");

      try {
        s.emit("queue:leave");
      } catch {}
      s.disconnect();
      socketRef.current = null;

      try {
        sendingPcRef.current?.close();
      } catch {}
      try {
        receivingPcRef.current?.close();
      } catch {}
      sendingPcRef.current = null;
      receivingPcRef.current = null;

      if (remoteStreamRef.current) {
        try {
          remoteStreamRef.current.getTracks().forEach((t) => t.stop());
        } catch {}
      }
      remoteStreamRef.current = null;
      if (remoteVideoRef.current) remoteVideoRef.current.srcObject = null;
      if (remoteAudioRef.current) remoteAudioRef.current.srcObject = null;

      detachLocalPreview();
      setRoomId(null);
      setShowChat(false);
      videoSenderRef.current = null;
    };
  }, [name, localAudioTrack, localVideoTrack]);

  // --- Actions --------------------------------------------------------------

  function handleNextConnection(currentCamState: boolean, currentMicState: boolean, reason: "next" | "partner-left" = "next") {
    console.log("🔄 HANDLE_NEXT_CONNECTION START:", { currentCamState, currentMicState, reason });
    
    // Clean up peer connections but preserve local tracks and states
    try {
      if (sendingPcRef.current) {
        try {
          sendingPcRef.current.getSenders().forEach((sn) => {
            try {
              sendingPcRef.current?.removeTrack(sn);
            } catch (err) {
              console.error("Error removing sender track:", err);
            }
          });
        } catch {}
        sendingPcRef.current.close();
      }
      if (receivingPcRef.current) {
        try {
          receivingPcRef.current.getSenders().forEach((sn) => {
            try {
              receivingPcRef.current?.removeTrack(sn)
            } catch (err) {
              console.error("Error removing receiver track:", err);
            }
          });
        } catch {}
        receivingPcRef.current.close();
      }
    } catch (err) {
      console.error("Error in peer connection cleanup:", err);
    }
    
    // Clear peer connection refs
    sendingPcRef.current = null;
    receivingPcRef.current = null;

    // Clean up remote stream only
    if (remoteStreamRef.current) {
      try {
        const tracks = remoteStreamRef.current.getTracks();
        console.log(`Stopping ${tracks.length} remote tracks`);
        tracks.forEach((t) => {
          try {
            t.stop();
          } catch (err) {
            console.error(`Error stopping remote ${t.kind} track:`, err);
          }
        });
      } catch (err) {
        console.error("Error stopping remote tracks:", err);
      }
    }
    
    // Reset remote stream
    remoteStreamRef.current = new MediaStream();
    
    // Clear remote video elements
    if (remoteVideoRef.current) {
      remoteVideoRef.current.srcObject = null;
      try {
        remoteVideoRef.current.load();
      } catch {}
    }
    if (remoteAudioRef.current) {
      remoteAudioRef.current.srcObject = null;
      try {
        remoteAudioRef.current.load();
      } catch {}
    }

    // Reset peer states but keep our local states (micOn, camOn, screenShareOn)
    setShowChat(false);
    setPeerMicOn(true);
    setPeerCamOn(true);
    setPeerScreenShareOn(false);

    // Clear video sender ref so new connection can set it up properly
    videoSenderRef.current = null;

    // If camera is OFF, ensure we clean up any existing video track immediately
    if (!currentCamState) {
      console.log("🚫 CAMERA OFF - Cleaning up video tracks");
      console.log("📹 Current video track exists:", !!currentVideoTrackRef.current);
      
      if (currentVideoTrackRef.current) {
        try {
          console.log("🛑 Stopping video track:", currentVideoTrackRef.current.id);
          currentVideoTrackRef.current.stop();
          currentVideoTrackRef.current = null;
          console.log("✅ Video track stopped and cleared");
        } catch (err) {
          console.error("❌ Error stopping video track:", err);
        }
      }
      
      // Also clean up local video preview to match the off state
      if (localVideoRef.current && localVideoRef.current.srcObject) {
        const ms = localVideoRef.current.srcObject as MediaStream;
        const videoTracks = ms.getVideoTracks();
        console.log("🎥 Local preview video tracks to remove:", videoTracks.length);
        
        for (const t of videoTracks) {
          try {
            console.log("🗑️ Removing video track from preview:", t.id);
            t.stop();
            ms.removeTrack(t);
          } catch (err) {
            console.error("❌ Error stopping local preview track:", err);
          }
        }
        console.log("✅ Local preview cleaned up");
      }
    } else {
      console.log("✅ CAMERA ON - Preserving video track for next connection");
      if (!currentVideoTrackRef.current || currentVideoTrackRef.current.readyState === "ended") {
        console.log("⚠️ Current video track not available, will create new one");
      } else {
        console.log("📹 Video track available:", currentVideoTrackRef.current.id);
      }
    }

    // Return to lobby with appropriate status message
    setLobby(true);
    if (reason === "partner-left") {
      setStatus("Partner left. Finding a new match…");
    } else {
      setStatus("Searching for your next match…");
    }
    
    console.log("🔄 HANDLE_NEXT_CONNECTION END - States preserved:", { camOn: currentCamState, micOn: currentMicState });
  }

const handleNext = () => {
    const s = socketRef.current;
    if (!s) return;

    // Get the actual current states - check if we have active tracks, not just the state variables
    const actualCamState = !!(currentVideoTrackRef.current && currentVideoTrackRef.current.readyState === "live" && camOn);
    const actualMicState = !!(localAudioTrack && localAudioTrack.readyState === "live" && micOn);
    
    console.log("🔄 handleNext called - State check:");
    console.log("   - camOn state:", camOn);
    console.log("   - currentVideoTrack exists:", !!currentVideoTrackRef.current);
    console.log("   - currentVideoTrack readyState:", currentVideoTrackRef.current?.readyState);
    console.log("   - actual cam state:", actualCamState);
    console.log("   - actual mic state:", actualMicState);

    // Clear current remote media immediately for snappy UX
    try {
      remoteStreamRef.current?.getTracks().forEach((t) => t.stop());
    } catch {}
    if (remoteVideoRef.current) remoteVideoRef.current.srcObject = null;
    if (remoteAudioRef.current) remoteAudioRef.current.srcObject = null;

    s.emit("queue:next");
    handleNextConnection(actualCamState, actualMicState, "next"); // Pass actual states based on track availability
  };


  const handleLeave = () => {
    const s = socketRef.current;

    try {
      // inform server we're leaving the queue/room
      s?.emit("queue:leave");
    } catch (e) {
      // ignore
    }

    // Stop screenshare if active
    if (screenShareOn) {
      if (currentScreenShareTrackRef.current) {
        try {
          currentScreenShareTrackRef.current.stop();
        } catch {}
      }
      if (localScreenShareStreamRef.current) {
        try {
          localScreenShareStreamRef.current.getTracks().forEach(t => t.stop());
        } catch {}
      }
    }

    // Teardown peers and local preview/tracks
    teardownPeers("teardown");
    stopProvidedTracks();
    detachLocalPreview();

    // Make sure socket is fully disconnected so server won't place us back
    try {
      s?.disconnect();
    } catch {}
    socketRef.current = null;

    // Prefer redirecting to device check so user can rejoin or change devices.
    // Use replace so the browser history doesn't keep the room entry.
    try {
      router.replace(`/match`);
    } catch (e) {
      // fallback to home
      try {
        router.replace(`/`);
      } catch {}
    }

    // notify parent that we left so parent can unmount Room (clears `joined` in DeviceCheck)
    try {
      onLeave?.();
    } catch {}
  };

  const handleRecheck = () => {
    setLobby(true);
    setStatus("Rechecking…");
  };

  // --- UI -------------------------------------------------------------------

  return (
    <div className="relative flex min-h-screen flex-col bg-neutral-950 text-white">
      {/* Main Content Area - Videos and Chat */}
      <main className="relative flex-1">
        <div className={`relative mx-auto max-w-[1400px] h-[calc(100vh-80px)] transition-all duration-300 ${
          showChat ? 'px-2 pr-[500px] sm:pr-[500px] md:pr-[540px] lg:pr-[600px]' : 'px-4'
        } pt-4`}>
          
          {/* Screen Share Layout - matches your image exactly */}
          {(peerScreenShareOn || screenShareOn) ? (
            <div className="flex flex-col h-full gap-4">
              {/* Top: Two small videos side by side */}
              <div className="flex gap-4 justify-center">
                {/* My Video */}
                <div className="relative overflow-hidden rounded-2xl border border-white/10 bg-black shadow-[0_10px_40px_rgba(0,0,0,0.5)] w-64 aspect-video">
                  <video
                    ref={localVideoRef}
                    autoPlay
                    playsInline
                    muted
                    className="absolute inset-0 h-full w-full object-cover"
                  />
                  {!camOn && (
                    <div className="absolute inset-0 flex items-center justify-center bg-black">
                      <IconUser className="h-8 w-8 text-white/70" />
                    </div>
                  )}
                  <div className="absolute bottom-2 left-2 rounded-md bg-black/60 px-2 py-1 text-xs">
                    <span>{name || "You"}</span>
                  </div>
                </div>

                {/* Peer Video */}
                <div className="relative overflow-hidden rounded-2xl border border-white/10 bg-black shadow-[0_10px_40px_rgba(0,0,0,0.5)] w-64 aspect-video">
                  <video
                    ref={remoteVideoRef}
                    autoPlay
                    playsInline
                    className="absolute inset-0 h-full w-full object-cover"
                  />
                  {!peerCamOn && (
                    <div className="absolute inset-0 flex items-center justify-center bg-black">
                      <IconUser className="h-8 w-8 text-white/70" />
                    </div>
                  )}
                  <div className="absolute bottom-2 left-2 rounded-md bg-black/60 px-2 py-1 text-xs">
                    <span>Peer</span>
                    {!peerMicOn && (
                      <IconMicrophoneOff className="h-3 w-3 ml-1 inline" />
                    )}
                  </div>
                </div>
              </div>

              {/* Center: Large Screen Share */}
              <div className="flex-1 relative overflow-hidden rounded-2xl border border-white/10 bg-black shadow-[0_10px_40px_rgba(0,0,0,0.5)]">
                {screenShareOn && (
                  <video
                    ref={localScreenShareRef}
                    autoPlay
                    playsInline
                    muted
                    className="absolute inset-0 h-full w-full object-contain"
                  />
                )}
                {peerScreenShareOn && !screenShareOn && (
                  <video
                    ref={remoteScreenShareRef}
                    autoPlay
                    playsInline
                    className="absolute inset-0 h-full w-full object-contain"
                  />
                )}
                <div className="absolute bottom-4 left-4 rounded-md bg-black/60 px-3 py-2 text-sm">
                  <span className="flex items-center gap-2">
                    <IconScreenShare className="h-4 w-4" />
                    {screenShareOn ? "Your Screen Share" : "Peer's Screen Share"}
                  </span>
                </div>
              </div>
            </div>
          ) : (
            /* Regular Video Grid - when not screen sharing */
            <div className={`grid gap-4 h-full transition-all duration-300 ${
              showChat 
                ? 'grid-cols-1 grid-rows-2 max-w-none' 
                : 'grid-cols-1 sm:grid-cols-2 grid-rows-1'
            }`}>
              {/* Remote/Peer Video */}
              <div className={`relative overflow-hidden rounded-2xl border border-white/10 bg-black shadow-[0_10px_40px_rgba(0,0,0,0.5)] ${
                showChat ? 'aspect-[4/3] max-w-2xl mx-auto' : ''
              }`}>
                {/* Video container with proper aspect ratio */}
                <div className={`relative w-full ${
                  showChat ? 'h-full' : 'h-full min-h-0'
                }`}>
                  <video
                    ref={remoteVideoRef}
                    autoPlay
                    playsInline
                    className={`absolute inset-0 h-full w-full ${
                      peerScreenShareOn ? 'object-contain' : 
                      showChat ? 'object-cover' : 'object-cover'
                    }`}
                  />

                  {/* Lobby overlay only */}
                  {lobby && (
                    <div className="absolute inset-0 flex flex-col items-center justify-center gap-3 bg-black">
                      <IconLoader2 className="h-10 w-10 animate-spin text-white/70" />
                      <span className="text-sm text-white/70">{status}</span>
                    </div>
                  )}
                  
                  {!peerCamOn && !lobby && (
                    <div className="absolute inset-0 flex items-center justify-center bg-black">
                      <IconUser className="h-12 w-12 text-white/70" />
                    </div>
                  )}
                  
                  {/* Remote label with mic badge and screen share indicator */}
                  <div className="absolute bottom-3 left-3 flex items-center gap-2 rounded-md bg-black/60 px-2 py-1 text-xs">
                    <span>{lobby ? "—" : "Peer"}</span>
                    {!lobby && !peerMicOn && (
                      <span className="ml-1 inline-flex items-center gap-1 rounded bg-red-600/80 px-1.5 py-0.5">
                        <IconMicrophoneOff className="h-3 w-3" />
                        <span>muted</span>
                      </span>
                    )}
                    {peerScreenShareOn && (
                      <span className="ml-1 inline-flex items-center gap-1 rounded bg-blue-600/80 px-1.5 py-0.5">
                        <IconScreenShare className="h-3 w-3" />
                        <span>sharing</span>
                      </span>
                    )}
                  </div>
                </div>
              </div>

              {/* Local/Your Video */}
              <div className={`relative overflow-hidden rounded-2xl border border-white/10 bg-black shadow-[0_10px_40px_rgba(0,0,0,0.5)] ${
                showChat ? 'aspect-[4/3] max-w-2xl mx-auto' : ''
              }`}>
                <div className={`relative w-full ${
                  showChat ? 'h-full' : 'h-full min-h-0'
                }`}>
                  <video
                    ref={localVideoRef}
                    autoPlay
                    playsInline
                    muted
                    className={`absolute inset-0 h-full w-full ${
                      showChat ? 'object-cover' : 'object-cover'
                    }`}
                  />
                  
                  {!camOn && (
                    <div className="absolute inset-0 flex items-center justify-center bg-black">
                      <IconUser className="h-12 w-12 text-white/70" />
                    </div>
                  )}
                  
                  {/* Local label with screen share indicator */}
                  <div className="absolute bottom-3 left-3 flex items-center gap-2 rounded-md bg-black/60 px-2 py-1 text-xs">
                    <span>{name || "You"}</span>
                    {screenShareOn && (
                      <span className="ml-1 inline-flex items-center gap-1 rounded bg-blue-600/80 px-1.5 py-0.5">
                        <IconScreenShare className="h-3 w-3" />
                        <span>sharing</span>
                      </span>
                    )}
                  </div>
                </div>
              </div>
            </div>
          )}

          {/* Hidden remote audio */}
          <audio ref={remoteAudioRef} style={{ display: "none" }} />
        </div>

        {/* Chat Drawer - confined to main content area */}
        <div
          className={`fixed top-4 right-0 bottom-20 w-full sm:w-[500px] md:w-[540px] lg:w-[600px] transform border border-white/10 border-r-0 bg-neutral-950 backdrop-blur transition-transform duration-300 rounded-l-2xl ${
            showChat ? "translate-x-0" : "translate-x-full"
          }`}
        >
          <div className="h-full">
            <ChatPanel
              socket={socketRef.current}
              roomId={roomId}
              name={name}
              mySocketId={mySocketId}
              collapsed={false}
            />
          </div>
        </div>
      </main>

      {/* Controls Area - Always visible and separate */}
      <div className="fixed bottom-0 left-0 right-0 h-20 z-50">
        <div className="relative h-full flex items-center justify-center">
          {/* Bottom controls */}
          <div className="flex items-center gap-2 rounded-full border border-white/10 bg-black/50 px-2 py-1.5 backdrop-blur">
            <button
              onClick={handleRecheck}
              className="h-11 w-11 rounded-full bg-white/10 hover:bg-white/20 flex items-center justify-center"
              title="Recheck"
            >
              <IconRefresh className="h-5 w-5" />
            </button>

            <button
              onClick={toggleMic}
              className={`h-11 w-11 rounded-full flex items-center justify-center transition ${
                micOn ? "bg-white/10 hover:bg-white/20" : "bg-red-600 hover:bg-red-500"
              }`}
              title={micOn ? "Turn off microphone" : "Turn on microphone"}
            >
              {micOn ? <IconMicrophone className="h-5 w-5" /> : <IconMicrophoneOff className="h-5 w-5" />}
            </button>

            <button
              onClick={toggleCam}
              className={`h-11 w-11 rounded-full flex items-center justify-center transition ${
                camOn ? "bg-white/10 hover:bg-white/20" : "bg-red-600 hover:bg-red-500"
              }`}
              title={camOn ? "Turn off camera" : "Turn on camera"}
            >
              {camOn ? <IconVideo className="h-5 w-5" /> : <IconVideoOff className="h-5 w-5" />}
            </button>

            <button
              onClick={toggleScreenShare}
              className={`h-11 w-11 rounded-full flex items-center justify-center transition ${
                screenShareOn ? "bg-blue-600 hover:bg-blue-500" : "bg-white/10 hover:bg-white/20"
              }`}
              title={screenShareOn ? "Stop screen share" : "Start screen share"}
            >
              {screenShareOn ? <IconScreenShareOff className="h-5 w-5" /> : <IconScreenShare className="h-5 w-5" />}
            </button>

            <button
              onClick={handleNext}
              className="h-11 w-11 rounded-full bg-white/10 hover:bg-white/20 flex items-center justify-center"
              title="Next match"
            >
              <IconPlayerSkipForward className="h-5 w-5" />
            </button>

            <button
              onClick={handleLeave}
              className="ml-1 mr-1 h-11 rounded-full bg-red-600 px-6 hover:bg-red-500 flex items-center justify-center gap-2"
              title="Leave call"
            >
              <IconPhoneOff className="h-5 w-5" />
              <span className="hidden sm:inline text-sm font-medium">Leave</span>
            </button>
          </div>

          {/* Right side controls - positioned within controls area */}
          <div className="absolute right-6">
            <div className="flex items-center gap-2 rounded-full border border-white/10 bg-black/50 px-2 py-1.5 backdrop-blur">
              <button
                onClick={() => setShowChat((v) => !v)}
                className={`h-11 w-11 rounded-full flex items-center justify-center transition ${
                  showChat ? "bg-indigo-600 hover:bg-indigo-500" : "bg-white/10 hover:bg-white/20"
                }`}
                title={showChat ? "Close chat" : "Open chat"}
              >
                <IconMessage className="h-5 w-5" />
              </button>
              
              <button
                onClick={() => {/* Add report functionality */}}
                className="h-11 w-11 rounded-full bg-white/10 hover:bg-white/20 flex items-center justify-center"
                title="Report user"
              >
                <IconFlag className="h-5 w-5" />
              </button>
            </div>
          </div>
        </div>
      </div>

      {showTimeoutAlert && (
        <div 
          className="fixed inset-0 z-50 flex items-center justify-center bg-black/50 backdrop-blur-sm" 
          role="dialog" 
          aria-modal="true" 
          aria-labelledby="timeout-title"
          onKeyDown={handleKeyDown}
        >
          <div className="mx-4 max-w-md rounded-2xl bg-neutral-900 border border-white/10 p-6 shadow-2xl">
            <div className="text-center">
              <div className="mx-auto mb-4 flex h-12 w-12 items-center justify-center rounded-full bg-orange-600/20">
                <IconFlag className="h-6 w-6 text-orange-400" />
              </div>
              
              <h3 id="timeout-title" className="mb-2 text-lg font-semibold text-white">
                No Match Found
              </h3>
              
              <p className="mb-6 text-sm text-neutral-400">
                {timeoutMessage || "We couldn't find a match right now. Please try again later."}
              </p>
              
              <div className="flex gap-3">
                <button
                  onClick={handleRetryMatchmaking}
                  className="flex-1 rounded-xl bg-white text-black px-4 py-2 font-medium hover:bg-white/90 transition-colors focus:outline-none focus:ring-2 focus:ring-white/50"
                  autoFocus
                >
                  Try Again
                </button>
                <button
                  onClick={handleCancelTimeout}
                  className="flex-1 rounded-xl border border-white/20 bg-transparent text-white px-4 py-2 font-medium hover:bg-white/10 transition-colors focus:outline-none focus:ring-2 focus:ring-white/50"
                >
                  Cancel
                </button>
              </div>
            </div>
          </div>
        </div>
      )}
    </div>
  );
}<|MERGE_RESOLUTION|>--- conflicted
+++ resolved
@@ -22,10 +22,6 @@
 import { useRouter } from "next/navigation";
 import ChatPanel from "./Chat/chat"; // ← adjust path if different
 
-<<<<<<< HEAD
-=======
-
->>>>>>> 04aa3d68
 const URL = process.env.BACKEND_URI || "http://localhost:5001";
 
 export default function Room({
