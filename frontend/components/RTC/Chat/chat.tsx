--- conflicted
+++ resolved
@@ -40,7 +40,6 @@
   const typingTimeoutRef = useRef<ReturnType<typeof setTimeout> | null>(null);
   const typingDebounceRef = useRef<ReturnType<typeof setTimeout> | null>(null);
   const sidRef = useRef<string | null>(mySocketId ?? null);
-<<<<<<< HEAD
   const emojiRef=useRef<HTMLDivElement>(null)
   const inputRef=useRef<HTMLInputElement>(null)
   const [emojiPickerOpen, setEmojiPickerOpen] = useState<boolean>(false);
@@ -60,9 +59,7 @@
             document.removeEventListener("mousedown",handleClickOutside)         
         }
     },[])
-=======
   const didJoinRef = useRef<Record<string, string>>({});
->>>>>>> 59f3f45e
 
   // derive & keep socket.id fresh for self-dedupe
   useEffect(() => {
@@ -361,3 +358,4 @@
     </div>
   );
 }
+
